--- conflicted
+++ resolved
@@ -30,22 +30,15 @@
 
 public class Serializer {
 
-    private final ExecutorService exec;
     private final Set<Future<?>> tasksToComplete;
     private final Map<IfcEntity, Long> serializedEntitiesToIds;
+    private ExecutorService exec;
     private Writer fileWriter;
-    private long idCounter = 0;
+    private long idCounter;
 
     public Serializer() {
-<<<<<<< HEAD
-        exec = Executors
-                .newFixedThreadPool(Runtime.getRuntime().availableProcessors());
         tasksToComplete = ConcurrentHashMap.newKeySet();
         serializedEntitiesToIds = new ConcurrentHashMap<>();
-        dataSection = new StringBuilder();
-=======
-        serializedEntitiesToIds = new HashMap<>();
->>>>>>> b5ac03da
         idCounter = 0;
     }
 
@@ -58,17 +51,10 @@
      * attributes that should be serialized in the representation of {@code
      * entity} in an IFC file; if {@code type} is {@code
      * InverseAttribute.class}, returns the attributes of {@code entity}
-<<<<<<< HEAD
-     * representing an inverse relationship.</p> If {@code type} is {@code
-     * Attribute.class}, the returned array is ordered according to the order
-     * defined by {@code entity}'s fields' {@link Order} annotation. If there
-     * are no attributes, the returned array will have length == 0.
-=======
      * representing an inverse relationship.</p> In the first case the returned
      * array is ordered according to the order defined by {@code entity}'s
      * fields' {@link Order} annotation. If there are no attributes, the
      * returned array will have length == 0.
->>>>>>> b5ac03da
      * @throws IllegalArgumentException If {@code type} is not {@code
      *                                  Attribute.class} nor {@code
      *                                  InverseAttribute.class}.
@@ -80,57 +66,36 @@
      * @throws SecurityException        If a security manager, <i>s</i>, is
      *                                  present and any of the following
      *                                  conditions is met:
-     *                                                   <ul>
-     *                                                   <li> the class
-     *                                                   loader of
-     *                                                   {@code
-     *                                                   Serializer}
-     *                                                   is not the
-     *                                                   same as the
-     *                                                   class loader of {@code
-     *                                                   entity
-     *                                                   .getClass()} and
-     *                                                   invocation of
-     *
-     *                                    {@link SecurityManager#checkPermission
-     *                                                   s.checkPermission}
-     *                                                   method
-     *                                                   with
-     *                                                   {@code
-     *                                                   RuntimePermission
-     *                                                   ("accessDeclaredMembers")}
-     *                                                   denies access to the
-     *                                                   declared
-     *                                                   fields
-     *                                                   within
-     *                                                   {@code entity
-     *                                                   .getClass()}
-     *                                                   <li> the class
-     *                                                   loader of
-     *                                                   {@link Serializer}
-     *                                                   is not the
-     *                                                   same as or an
-     *                                                   ancestor of the class
-     *                                                   loader
-     *                                                   for
-     *                                                   {@code entity
-     *                                                   .getClass()
-     *                                                   } and
-     *                                                   invocation of
-     *
-     *                                 {@link SecurityManager#checkPackageAccess
-     *                                                   s.checkPackageAccess()}
-     *                                                   denies
-     *                                                   access
-     *                                                   to the
-     *                                                   package
-     *                                                   of {@code entity
-     *                                                   .getClass()}
-     *                                                   </ul>
+     *                                  <ul>
+     *                                    <li>
+     *                                      the class loader of {@code
+     *                                      Serializer} is not the same as
+     *                                      the class loader of {@code entity
+     *                                      .getClass()} and invocation of
+     *                                      {@link SecurityManager
+     *                                      #checkPermission(Permission)}
+     *                                      method with {@code
+     *                                      RuntimePermission
+     *                                      ("accessDeclaredMembers")} denies
+     *                                      access to the declared fields
+     *                                      within{@code entity.getClass()}
+     *                                    </li>
+     *                                    <li>
+     *                                      the class loader of
+     *                                      {@link Serializer} is not the
+     *                                      same as or an ancestor of the
+     *                                      class loader for {@code entity
+     *                                      .getClass()} and invocation of
+     *                                      {@link SecurityManager
+     *                                      #checkPackageAccess(String) denies
+     *                                      access to the package of
+     *                                      {@code entity.getClass()}
+     *                                    </li>
+     *                                  </ul>
      * @throws SecurityException        If a security manager is present and
      *                                  access to private Fields of {@code
-     *                                  entity} by calling
-     *                                  {@link Field#setAccessible(boolean)}
+     *                                  entity} by calling { @link
+     *                                  Field#setAccessible(boolean)}
      *                                  is not permitted based on the security
      *                                  policy currently in effect.
      */
@@ -315,51 +280,32 @@
      *                                  security manager,
      *                                  <i>s</i>, is present and any of the
      *                                  following conditions is met:
-     *                                                   <ul>
-     *                                                   <li> the class
-     *                                                   loader of
-     *                                                   {@code
-     *                                                   Serializer}
-     *                                                   is not the
-     *                                                   same as the class
-     *                                                   loader of
-     *                                                   {@code obj.getClass()}
-     *                                                   and
-     *                                                   invocation of
-     *
-     *                                    {@link SecurityManager#checkPermission
-     *                                                   s.checkPermission}
-     *                                                   method
-     *                                                   with
-     *                                                   {@code
-     *                                                   RuntimePermission
-     *                                                   ("accessDeclaredMembers")}
-     *                                                   denies access to the
-     *                                                   declared
-     *                                                   fields
-     *                                                   within
-     *                                                   {@code obj.getClass()}
-     *                                                   <li> the class
-     *                                                   loader of
-     *                                                   {@link Serializer}
-     *                                                   is not the
-     *                                                   same as or an
-     *                                                   ancestor of the class
-     *                                                   loader
-     *                                                   for
-     *                                                   {@code obj.getClass()
-     *                                                   } and
-     *                                                   invocation of
-     *
-     *                                 {@link SecurityManager#checkPackageAccess
-     *                                                   s.checkPackageAccess()}
-     *                                                   denies
-     *                                                   access
-     *                                                   to the
-     *                                                   package
-     *                                                   of {@code obj
-     *                                                   .getClass()}
-     *                                                   </ul>
+     *                                  <ul>
+     *                                    <li>
+     *                                      the class loader of {@code
+     *                                      Serializer} is not the same as
+     *                                      the class loader of {@code obj
+     *                                      .getClass()} and invocation of
+     *                                      {@link SecurityManager
+     *                                      #checkPermission(Permission)}
+     *                                      method with {@code
+     *                                      RuntimePermission
+     *                                      ("accessDeclaredMembers")} denies
+     *                                      access to the declared fields
+     *                                      within{@code obj.getClass()}
+     *                                    </li>
+     *                                    <li>
+     *                                      the class loader of
+     *                                      {@link Serializer} is not the
+     *                                      same as or an ancestor of the
+     *                                      class loader for {@code obj
+     *                                      .getClass()} and invocation of
+     *                                      {@link SecurityManager
+     *                                      #checkPackageAccess(String) denies
+     *                                      access to the package of
+     *                                      {@code obj.getClass()}
+     *                                    </li>
+     *                                  </ul>
      * @throws SecurityException        Let {@code obj} be any node of the tree
      *                                  having the IfcProject as its root, where
      *                                  parent nodes are IfcEntity types and
@@ -368,26 +314,38 @@
      *                                  node. This exception is thrown if a
      *                                  security manager is present and access
      *                                  to private Fields of {@code obj} by
-     *                                  calling
-     *                                  {@link Field#setAccessible(boolean)}
-     *                                  is not permitted based on the security
-     *                                  policy currently in effect.
-     */
-<<<<<<< HEAD
-    public String serialize(IfcProject project) {
-        serialize((Object) project);
+     *                                  calling { @link Field#setAccessible
+     *                                  (boolean)} is not permitted based on the
+     *                                  security policy currently in effect.
+     * @throws ExecutionException       If an exception was thrown in one of the
+     *                                  threads serializing IfcEntities
+     *                                  contained in the project.
+     * @throws InterruptedException     If one of the threads serializing
+     *                                  IfcEntities was interrupted while
+     *                                  waiting.
+     */
+    public void serialize(@NotNull Header header, IfcProject project,
+                          @NotNull String filePath)
+            throws IOException, ExecutionException, InterruptedException {
+        if (header == null) {
+            throw new IllegalArgumentException("header cannot be null");
+        }
+        exec = Executors
+                .newFixedThreadPool(Runtime.getRuntime().availableProcessors());
+        File output = createFile(filePath);
+        header.setFileName(output.getName());
+        fileWriter = new BufferedWriter(
+                new OutputStreamWriter(new FileOutputStream(output),
+                        StandardCharsets.UTF_8));
+        fileWriter.write("ISO-10303-21;\n" + header.serialize() + "DATA;\n");
+
+        serialize(project);
         boolean done = false;
         while (!done) {
             int initialSize = tasksToComplete.size();
-            for (Future<?> future : tasksToComplete) {
-                try {
-                    future.get(); // will block the current thread until all
-                    // tasks are completed
-                } catch (InterruptedException | ExecutionException e) {
-                    // TODO: should probably add these exceptions to the
-                    //  method signature
-                    e.printStackTrace();
-                }
+            for (Future<?> taskResult : tasksToComplete) {
+                taskResult.get();
+                //will block the current thread until all tasks are completed
             }
             int finalSize = tasksToComplete.size();
             if (initialSize == finalSize) {
@@ -400,29 +358,10 @@
                 // completed.
             }
         }
-        String result = dataSection.toString();
-
-=======
-    public void serialize(@NotNull Header header, IfcProject project,
-                          @NotNull String filePath) throws IOException {
-        if (header == null) {
-            throw new IllegalArgumentException("header cannot be null");
-        }
-        File output = createFile(filePath);
-        header.setFileName(output.getName());
-
-        fileWriter = new BufferedWriter(
-                new OutputStreamWriter(new FileOutputStream(output),
-                        StandardCharsets.UTF_8));
-
-        fileWriter.write("ISO-10303-21;\n" + header.serialize() + "DATA;\n");
-        serialize(project);
         fileWriter.write("ENDSEC;\n" + "END-ISO-10303-21;\n");
         fileWriter.close();
->>>>>>> b5ac03da
         serializedEntitiesToIds.clear();
         idCounter = 0;
-<<<<<<< HEAD
         tasksToComplete.clear();
         exec.shutdown();
         try {
@@ -432,15 +371,9 @@
         } catch (InterruptedException e) {
             exec.shutdownNow();
         }
-        return result;
-=======
->>>>>>> b5ac03da
-    }
-
-    /**
-     * Serializes obj and all its Attributes and InverseAttributes, writing the
-     * serialization of obj to dataSection if it is an IfcEntity.
-     *
+    }
+
+    /**
      * @param obj The object to serialize in an IFC file.
      * @return The serialization of the object:
      * <ul>
@@ -477,58 +410,38 @@
      *                                  extends IfcEntity, a security manager,
      *                                  <i>s</i>, is present and any of the
      *                                  following conditions is met:
-     *                                                   <ul>
-     *                                                   <li> the class
-     *                                                   loader of
-     *                                                   {@code
-     *                                                   Serializer}
-     *                                                   is not the
-     *                                                   same as the class
-     *                                                   loader of
-     *                                                   {@code obj.getClass()}
-     *                                                   and
-     *                                                   invocation of
-     *
-     *                                    {@link SecurityManager#checkPermission
-     *                                                   s.checkPermission}
-     *                                                   method
-     *                                                   with
-     *                                                   {@code
-     *                                                   RuntimePermission
-     *                                                   ("accessDeclaredMembers")}
-     *                                                   denies access to the
-     *                                                   declared
-     *                                                   fields
-     *                                                   within
-     *                                                   {@code obj.getClass()}
-     *                                                   <li> the class
-     *                                                   loader of
-     *                                                   {@link Serializer}
-     *                                                   is not the
-     *                                                   same as or an
-     *                                                   ancestor of the class
-     *                                                   loader
-     *                                                   for
-     *                                                   {@code obj.getClass()
-     *                                                   } and
-     *                                                   invocation of
-     *
-     *                                 {@link SecurityManager#checkPackageAccess
-     *                                                   s.checkPackageAccess()}
-     *                                                   denies
-     *                                                   access
-     *                                                   to the
-     *                                                   package
-     *                                                   of {@code obj
-     *                                                   .getClass()}
-     *                                                   </ul>
+     *                                  <ul>
+     *                                    <li>
+     *                                      the class loader of {@code
+     *                                      Serializer} is not the same as
+     *                                      the class loader of {@code obj
+     *                                      .getClass()} and invocation of
+     *                                      {@link SecurityManager
+     *                                      #checkPermission(Permission)}
+     *                                      method with {@code
+     *                                      RuntimePermission
+     *                                      ("accessDeclaredMembers")} denies
+     *                                      access to the declared fields
+     *                                      within{@code obj.getClass()}
+     *                                    </li>
+     *                                    <li>
+     *                                      the class loader of
+     *                                      {@link Serializer} is not the
+     *                                      same as or an ancestor of the
+     *                                      class loader for {@code obj
+     *                                      .getClass()} and invocation of
+     *                                      {@link SecurityManager
+     *                                      #checkPackageAccess(String) denies
+     *                                      access to the package of
+     *                                      {@code obj.getClass()}
+     *                                    </li>
+     *                                  </ul>
      * @throws SecurityException        If obj is an instance of IfcEntity, a
      *                                  security manager is present and access
      *                                  to private Fields of {@code obj} by
-     *                                  calling
-     *                                  {@link Field#setAccessible(boolean)}
-     *                                  is not permitted based on the security
-     *                                  policy currently in effect.
+     *                                  calling { @link Field#setAccessible
+     *                                  (boolean)} is not permitted based on the
+     *                                  security policy currently in effect.
      */
     private String serialize(Object obj) throws IOException {
         if (obj == null) {
@@ -551,10 +464,6 @@
         IfcEntity entity = (IfcEntity) obj;
         // if obj is neither an IfcDefinedType nor a Collection (List or
         // Set), then it must be an IfcEntity
-<<<<<<< HEAD
-        IfcEntity entity = (IfcEntity) obj;
-=======
->>>>>>> b5ac03da
         Long entityId = serializedEntitiesToIds.get(entity);
         if (entityId != null) {
             return "#" + entityId;
@@ -569,39 +478,29 @@
         serializedEntity.deleteCharAt(serializedEntity.length() - 1);
         // removing the last comma
         serializedEntity.append(");\n");
-<<<<<<< HEAD
-        boolean wrote = writeToDataSection(entity, serializedEntity.toString());
-=======
-
-        entityId = serializedEntitiesToIds.get(entity);
-        if (entityId != null) {
-            return "#" + entityId;
-            // the current obj has already been serialized while we were
-            // serializing our attributes, because one of our attributes
-            // contained a reference to obj in its inverse relationships
-        }
-        String serializedEntityString =
-                "#" + ++idCounter + "=" + serializedEntity.toString();
-        fileWriter.write(serializedEntityString);
-        serializedEntitiesToIds.put(entity, idCounter);
->>>>>>> b5ac03da
+        boolean wrote = writeToFile(entity, serializedEntity.toString());
 
         if (wrote) {
             Object[] invAttributes =
                     getAttributes(entity, InverseAttribute.class);
             for (Object attr : invAttributes) {
-                Runnable worker = () -> serialize(attr);
+                Runnable worker = () -> {
+                    try {
+                        serialize(attr);
+                    } catch (IOException e) {
+                        e.printStackTrace();
+                    }
+                };
                 tasksToComplete.add(exec.submit(worker));
                 // the return value of serialize() is ignored, because the only
                 // thing that matters is that the entities in invAttributes are
-                // serialized in dataSection. For example, if entity is
+                // serialized in the output file. For example, if entity is
                 // IfcProject we want the entities referenced in
-                // isDecomposedBy to be serialized in dataSection.
+                // isDecomposedBy to be serialized in the file.
             }
         }
 
         return "#" + serializedEntitiesToIds.get(entity);
-<<<<<<< HEAD
         // because we call exec.submit(a new Runnable) before completing the
         // current Runnable, we know for sure that if each future in
         // tasksToComplete has completed, then no other Runnables are running
@@ -609,29 +508,28 @@
     }
 
     /**
-     * @param entity           The entity to serialize in dataSection.
+     * @param entity           The entity to serialize in the output file.
      * @param serializedEntity The serialization of the given {@code entity} in
      *                         the form "IFCENTITY(#1,#2,'text',#4);\n", that is
      *                         without the id of the entity in the beginning of
      *                         the String.
      * @return {@code true} If the serialization of the given entity was
-     * successfully written to dataSection, {@code false} if the serialization
-     * was not written, because another Thread managed to serialize the same
-     * entity before the Thread who just called this method.
-     */
-    //TODO: remove field dataSection and write directly to disk
-    private synchronized boolean writeToDataSection(IfcEntity entity,
-                                                    String serializedEntity) {
+     * successfully written to file, {@code false} if the serialization was not
+     * written, because another Thread managed to serialize the same entity
+     * before the current Thread.
+     * @throws IOException If an I/O error occurs.
+     */
+    private synchronized boolean writeToFile(IfcEntity entity,
+                                             String serializedEntity)
+            throws IOException {
         Long entityId = serializedEntitiesToIds.get(entity);
         if (entityId != null) {
             return false;
         }
         String serializedEntityWithId =
                 "#" + ++idCounter + "=" + serializedEntity;
-        dataSection.append(serializedEntityWithId);
+        fileWriter.write(serializedEntityWithId);
         serializedEntitiesToIds.put(entity, idCounter);
         return true;
-=======
->>>>>>> b5ac03da
     }
 }